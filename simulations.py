from multiprocessing import Pool

import numpy as np
import networkx as nx
import tqdm

# TODO: document the module
# TODO: Network reduce to 10000?
# TODO: Only look at giant connected component?



class ProtestAgent(object):
    """A simple class, defining an agent who can be active/protesting or not.
    """

    def __init__(self, active=False, threshold=2):
        """Build a new ProtestAgent.

        Args:
            active: boolean, whether the agent is initially protesting or not
            threshold: int, how many neighbors need to be protesting before
                        this agent protests
        """
        self._active = active
        self._threshold = threshold

    @property
    def threshold(self):
        """int: the threshold -- number of neighbors that must be protesting --
        before this agent protests.
        """
        return self._threshold

    @property
    def active(self):
        """boolean: whether or not the agent is currently active/proesting. """
        return self._active

    @active.setter
    def active(self, boolean):
        self._active = boolean

    def activate(self):
        """Activate this agent.  Sets self.active to True. """
        self.active = True


def scale_free_graph(num_nodes, gamma):
    """Generates a scale free graph of a certain size with a certain
    scale parameter.

    Args:
        num_nodes: size of the graph
        gamma: scaling parameter

    Returns:
        a networkx.Graph, which obeys a power-law with exponent gamma
    """
    scales = nx.utils.powerlaw_sequence(num_nodes, gamma)
    # TODO: figure out ZeroDivisionError here, 1.4 seems OK, lower not...
    graph = nx.expected_degree_graph(scales, selfloops=False)
    return graph


def populate_graph(graph, threshold):
    """Populates a given graph with ProtestAgents.

    Args:
        graph: the graph to populate
        threshold: the threshold for the ProtestAgents

    Returns:
        a new graph, with graph.node now containing ProtestAgents
    """
    num_nodes = len(graph.nodes())
    graph.node = {i: ProtestAgent(threshold=threshold)
            for i in xrange(num_nodes)}
    # nx.set_node_attributes(graph, 'agent', agents_for_graph)
    return graph


def number_active_neighbors(graph, node):
    """Gets the number of active neighbors of a node in a graph.

    Args:
        graph: the graph
        node: the integer index of the node in the graph

    Returns:
        the number of ProtestAgent neighbors which are active
    """
    return np.sum([graph.node[neighbor_idx].active
        for neighbor_idx in graph[node].keys()])


def activate_nodes(graph, nodes, record_to=None):
    """Activate a given group of nodes in a graph.
    The arguments are modified, nothing is returned.

    Args:
        graph: the main graph
        nodes: the nodes to activate
        record_to: (optional) a set, containing nodes. If specified,
                    the newly activated nodes are unioned to it.
    """
    for agent in nodes:
        graph.node[agent].activate()
    if record_to is not None:
        # |= is union + assignment
        record_to |= set(nodes)

<<<<<<< HEAD
<<<<<<< HEAD
def run_trial(num_nodes, scaling_parameter, threshold, repression_rate, trial):
=======
=======
>>>>>>> d3dd9a7b

def run_trial(num_nodes, scaling_parameter, threshold, repression_rate):
>>>>>>> shanest/master
    """Runs a trial of an experiment.  This method implements the basic logic of
    the spread of protest through a network, based on the number of an agent's
    neighbors who are already protesting.

    Args:
        num_nodes: the number of nodes in the graph to be built
        scaling_parameter: scale parameter for the power law
                            that the graph will obey
        threshold: how many neighbors need to be protesting for an agent
                    to begin protesting
        repression_rate: rate of node removal at each time step

    Returns:
        initial size: number of initially activated nodes
        initial density: density of initially activated subgraph
        initial clustering: average clustering coefficient of
                            initially activated subgraph
        final size: number of protesting nodes at stop time
        num_iters: how many iterations it took before stopping
    """
    graph = scale_free_graph(num_nodes, scaling_parameter)
    graph = populate_graph(graph, threshold)

    # INITIALIZE
    active_nodes = set([])
    # TODO: require seed_node to be in largest connected component?
    seed_node = np.random.randint(num_nodes)
    nodes_to_activate = [seed_node]
    nodes_to_activate.extend(graph[seed_node].keys())
    activate_nodes(graph, nodes_to_activate, active_nodes)

    # record some info
    initial_neighborhood = graph.subgraph(nodes_to_activate)
    initial_size = len(initial_neighborhood.nodes())
    initial_density = nx.density(initial_neighborhood)
    initial_clustering = nx.average_clustering(initial_neighborhood)

    # get ready
    num_iters = 0
    stop = False

    # MAIN LOOP
    # TODO: modify to incorporate repression for experiment 3
    #print(trial)
    while not stop:

        nodes_to_visit = []
        nodes_to_activate = []

<<<<<<< HEAD
<<<<<<< HEAD
<<<<<<< HEAD
        # Get set of neighbors that could be activated
        neighbors_set = []
        for node in active_nodes:
            neighbors_set.extend(graph[node].keys())
        neighbors_set = set(neighbors_set)

        for neighbor in neighbors_set:
            if (number_active_neighbors(graph, neighbor) >= graph.node[neighbor].threshold and not graph.node[neighbor].active):
                nodes_to_activate.append(neighbor)

        # TODO: optimize this loop; only nodes added in previous step?
#         for node in active_nodes:
#             for neighbor in graph[node].keys():
#                 if (number_active_neighbors(graph, neighbor) >= graph.node[neighbor].threshold
#                         and not graph.node[neighbor].active):
#                     nodes_to_activate.append(neighbor)
=======
=======
>>>>>>> shanest/master
=======
>>>>>>> d3dd9a7b
        for node in active_nodes:
            nodes_to_visit.extend(graph[node].keys())

        # don't visit the same node twice
        node_set = set(nodes_to_visit)

        for neighbor in node_set:
            if not graph.node[neighbor].active:
<<<<<<< HEAD
<<<<<<< HEAD
                if number_active_neighbors(graph, neighbor) >= graph.node[neighbor].threshold:
=======
                if (number_active_neighbors(graph, neighbor)
                        >= graph.node[neighbor].threshold):
>>>>>>> shanest/master
=======
                if (number_active_neighbors(graph, neighbor)
                        >= graph.node[neighbor].threshold):
>>>>>>> d3dd9a7b
                    nodes_to_activate.append(neighbor)
>>>>>>> shanest/master

        if nodes_to_activate == []:
            #print('For trial ', trial, ', initial size is ', initial_size)
            stop = True
        else:
            num_iters += 1
            activate_nodes(graph, nodes_to_activate, active_nodes)

<<<<<<< HEAD
<<<<<<< HEAD
    print 'Final activation size: ' + str(len(active_nodes)) + ', ' + str(trial) + ', Initial neighborhood size: ', str(initial_size) + ', Scale parameter is:' + str(scaling_parameter)
    return initial_size, initial_density, initial_clustering, len(active_nodes), num_iters
=======
=======
>>>>>>> d3dd9a7b
    print 'Final activation size: ' + str(len(active_nodes))
    return (initial_size, initial_density, initial_clustering,
            len(active_nodes), num_iters)

<<<<<<< HEAD
>>>>>>> shanest/master
=======
>>>>>>> d3dd9a7b

def run_trial_from_tuple(tup):
    """Wrapper for run_trial used for parallelizing run_experiment.

    Args:
        tup: a tuple, containing the arguments for run_trial, in order

    Returns:
        a tuple, first with tup, then with the results of run_trial(tup)
    """
    return tup + run_trial(*tup)


def run_experiment(out_file, scales, repression_rates,
        num_nodes=[40000], threshold=2, trials_per_setting=2500, num_procs=4):
    """Runs an experiment.  Handles the main loops for running individual
    trials, as well as the recording of data to a file. Returns nothing,
    but writes to out_file.

    Args:
        out_file: file to write to
        scales: an iterable of possible scaling parameters
        repression_rates: an iterable of possible repression rates
        num_nodes: how many nodes to put in each graph
        threshold: the threshold to use for ProtestAgents
        trials_per_setting: how many trials to run per
                            (scale X repression_rate) setting
        num_procs: how many processes to spawn to run trials
    """
<<<<<<< HEAD
<<<<<<< HEAD
<<<<<<< HEAD
    procs = Pool(num_procs)
    parameters = [(num_nodes, gamma, threshold, repression_rate, trial) for gamma in scales
            for repression_rate in repression_rates for trial in xrange(trials_per_setting)]
    data = procs.map(run_trial_from_tuple, parameters)
=======
    parameters = [(num_nodes, gamma, threshold, repression_rate) for gamma in scales
            for repression_rate in repression_rates for _ in xrange(trials_per_setting)]
    procs = Pool(num_procs)

    # send work to pool, wrapped in a progress bar
    data = list(tqdm.tqdm(procs.imap(run_trial_from_tuple, parameters), total=len(parameters)))

    # write output
>>>>>>> shanest/master
    head_line = ('num_nodes,gamma,threshold,repression_rate,initial_size,initial_density,' +
            'initial_clustering,final_size,num_iters')
    np.savetxt(out_file, data, delimiter=',', header=head_line, comments='')

def experiment_one(out_file='/Downloads/exp1.csv'):
=======
    parameters = [(num, gamma, threshold, repression_rate)
            for num in num_nodes for gamma in scales
            for repression_rate in repression_rates
            for _ in xrange(trials_per_setting)]
    procs = Pool(num_procs)

    # send work to pool, wrapped in a progress bar
    data = list(tqdm.tqdm(procs.imap(run_trial_from_tuple, parameters),
        total=len(parameters)))

    # write output
    head_line = ('num_nodes,gamma,threshold,repression_rate,initial_size,' +
            'initial_density,initial_clustering,final_size,num_iters')
    np.savetxt(out_file, data, delimiter=',', header=head_line, comments='')

=======
    parameters = [(num, gamma, threshold, repression_rate)
            for num in num_nodes for gamma in scales
            for repression_rate in repression_rates
            for _ in xrange(trials_per_setting)]
    procs = Pool(num_procs)

    # send work to pool, wrapped in a progress bar
    data = list(tqdm.tqdm(procs.imap(run_trial_from_tuple, parameters),
        total=len(parameters)))

    # write output
    head_line = ('num_nodes,gamma,threshold,repression_rate,initial_size,' +
            'initial_density,initial_clustering,final_size,num_iters')
    np.savetxt(out_file, data, delimiter=',', header=head_line, comments='')

>>>>>>> d3dd9a7b

def experiment_one(out_file='/tmp/exp1.csv'):
>>>>>>> shanest/master
    """Runs experiment one, where no parameters vary.

    Args:
        out_file: file to write data to
    """
    run_experiment(out_file, [2.3], [0])

<<<<<<< HEAD
<<<<<<< HEAD
def experiment_two(out_file='/Downloads/exp2.csv'):
=======
=======
>>>>>>> d3dd9a7b

def experiment_two(out_file='/tmp/exp2.csv'):
>>>>>>> shanest/master
    """Runs experiment two, where scale parameter varies.

    Args:
        out_file: file to write data to
    """
    scale_params = np.linspace(1, 3, num=200)
    run_experiment(out_file, scale_params, [0])

<<<<<<< HEAD
<<<<<<< HEAD
def experiment_three(out_file='/Downloads/exp3.csv'):
=======
=======
>>>>>>> d3dd9a7b

def experiment_three(out_file='/tmp/exp3.csv'):
>>>>>>> shanest/master
    """Runs experiment three, where scale parameter and repression rate vary.

    Args:
        out_file: file to write data to
    """
    scale_params = np.linspace(1, 3, num=200)
    repression_rates = np.linspace(.1, 3, num=290)
    run_experiment(out_file, scale_params, repression_rates)


def experiment_four(out_file='/tmp/exp4.csv'):
    """Runs experiment four, where number of nodes varies.

    Args:
        out_file: file to write data to
    """
    size_params = np.linspace(1000, 40000, num=40, dtype=int)
    run_experiment(out_file, [2.3], [0], num_nodes=size_params)<|MERGE_RESOLUTION|>--- conflicted
+++ resolved
@@ -110,15 +110,8 @@
         # |= is union + assignment
         record_to |= set(nodes)
 
-<<<<<<< HEAD
-<<<<<<< HEAD
-def run_trial(num_nodes, scaling_parameter, threshold, repression_rate, trial):
-=======
-=======
->>>>>>> d3dd9a7b
-
+        
 def run_trial(num_nodes, scaling_parameter, threshold, repression_rate):
->>>>>>> shanest/master
     """Runs a trial of an experiment.  This method implements the basic logic of
     the spread of protest through a network, based on the number of an agent's
     neighbors who are already protesting.
@@ -168,30 +161,6 @@
         nodes_to_visit = []
         nodes_to_activate = []
 
-<<<<<<< HEAD
-<<<<<<< HEAD
-<<<<<<< HEAD
-        # Get set of neighbors that could be activated
-        neighbors_set = []
-        for node in active_nodes:
-            neighbors_set.extend(graph[node].keys())
-        neighbors_set = set(neighbors_set)
-
-        for neighbor in neighbors_set:
-            if (number_active_neighbors(graph, neighbor) >= graph.node[neighbor].threshold and not graph.node[neighbor].active):
-                nodes_to_activate.append(neighbor)
-
-        # TODO: optimize this loop; only nodes added in previous step?
-#         for node in active_nodes:
-#             for neighbor in graph[node].keys():
-#                 if (number_active_neighbors(graph, neighbor) >= graph.node[neighbor].threshold
-#                         and not graph.node[neighbor].active):
-#                     nodes_to_activate.append(neighbor)
-=======
-=======
->>>>>>> shanest/master
-=======
->>>>>>> d3dd9a7b
         for node in active_nodes:
             nodes_to_visit.extend(graph[node].keys())
 
@@ -200,19 +169,9 @@
 
         for neighbor in node_set:
             if not graph.node[neighbor].active:
-<<<<<<< HEAD
-<<<<<<< HEAD
-                if number_active_neighbors(graph, neighbor) >= graph.node[neighbor].threshold:
-=======
                 if (number_active_neighbors(graph, neighbor)
                         >= graph.node[neighbor].threshold):
->>>>>>> shanest/master
-=======
-                if (number_active_neighbors(graph, neighbor)
-                        >= graph.node[neighbor].threshold):
->>>>>>> d3dd9a7b
                     nodes_to_activate.append(neighbor)
->>>>>>> shanest/master
 
         if nodes_to_activate == []:
             #print('For trial ', trial, ', initial size is ', initial_size)
@@ -221,21 +180,10 @@
             num_iters += 1
             activate_nodes(graph, nodes_to_activate, active_nodes)
 
-<<<<<<< HEAD
-<<<<<<< HEAD
-    print 'Final activation size: ' + str(len(active_nodes)) + ', ' + str(trial) + ', Initial neighborhood size: ', str(initial_size) + ', Scale parameter is:' + str(scaling_parameter)
-    return initial_size, initial_density, initial_clustering, len(active_nodes), num_iters
-=======
-=======
->>>>>>> d3dd9a7b
     print 'Final activation size: ' + str(len(active_nodes))
     return (initial_size, initial_density, initial_clustering,
             len(active_nodes), num_iters)
-
-<<<<<<< HEAD
->>>>>>> shanest/master
-=======
->>>>>>> d3dd9a7b
+  
 
 def run_trial_from_tuple(tup):
     """Wrapper for run_trial used for parallelizing run_experiment.
@@ -265,29 +213,6 @@
                             (scale X repression_rate) setting
         num_procs: how many processes to spawn to run trials
     """
-<<<<<<< HEAD
-<<<<<<< HEAD
-<<<<<<< HEAD
-    procs = Pool(num_procs)
-    parameters = [(num_nodes, gamma, threshold, repression_rate, trial) for gamma in scales
-            for repression_rate in repression_rates for trial in xrange(trials_per_setting)]
-    data = procs.map(run_trial_from_tuple, parameters)
-=======
-    parameters = [(num_nodes, gamma, threshold, repression_rate) for gamma in scales
-            for repression_rate in repression_rates for _ in xrange(trials_per_setting)]
-    procs = Pool(num_procs)
-
-    # send work to pool, wrapped in a progress bar
-    data = list(tqdm.tqdm(procs.imap(run_trial_from_tuple, parameters), total=len(parameters)))
-
-    # write output
->>>>>>> shanest/master
-    head_line = ('num_nodes,gamma,threshold,repression_rate,initial_size,initial_density,' +
-            'initial_clustering,final_size,num_iters')
-    np.savetxt(out_file, data, delimiter=',', header=head_line, comments='')
-
-def experiment_one(out_file='/Downloads/exp1.csv'):
-=======
     parameters = [(num, gamma, threshold, repression_rate)
             for num in num_nodes for gamma in scales
             for repression_rate in repression_rates
@@ -303,42 +228,17 @@
             'initial_density,initial_clustering,final_size,num_iters')
     np.savetxt(out_file, data, delimiter=',', header=head_line, comments='')
 
-=======
-    parameters = [(num, gamma, threshold, repression_rate)
-            for num in num_nodes for gamma in scales
-            for repression_rate in repression_rates
-            for _ in xrange(trials_per_setting)]
-    procs = Pool(num_procs)
-
-    # send work to pool, wrapped in a progress bar
-    data = list(tqdm.tqdm(procs.imap(run_trial_from_tuple, parameters),
-        total=len(parameters)))
-
-    # write output
-    head_line = ('num_nodes,gamma,threshold,repression_rate,initial_size,' +
-            'initial_density,initial_clustering,final_size,num_iters')
-    np.savetxt(out_file, data, delimiter=',', header=head_line, comments='')
-
->>>>>>> d3dd9a7b
-
+    
 def experiment_one(out_file='/tmp/exp1.csv'):
->>>>>>> shanest/master
     """Runs experiment one, where no parameters vary.
 
     Args:
         out_file: file to write data to
     """
     run_experiment(out_file, [2.3], [0])
-
-<<<<<<< HEAD
-<<<<<<< HEAD
-def experiment_two(out_file='/Downloads/exp2.csv'):
-=======
-=======
->>>>>>> d3dd9a7b
+    
 
 def experiment_two(out_file='/tmp/exp2.csv'):
->>>>>>> shanest/master
     """Runs experiment two, where scale parameter varies.
 
     Args:
@@ -347,15 +247,8 @@
     scale_params = np.linspace(1, 3, num=200)
     run_experiment(out_file, scale_params, [0])
 
-<<<<<<< HEAD
-<<<<<<< HEAD
-def experiment_three(out_file='/Downloads/exp3.csv'):
-=======
-=======
->>>>>>> d3dd9a7b
-
+    
 def experiment_three(out_file='/tmp/exp3.csv'):
->>>>>>> shanest/master
     """Runs experiment three, where scale parameter and repression rate vary.
 
     Args:
